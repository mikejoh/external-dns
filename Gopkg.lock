# This file is autogenerated, do not edit; changes may be undone by the next 'dep ensure'.


[[projects]]
  name = "cloud.google.com/go"
  packages = [
    "compute/metadata",
    "internal"
  ]
  revision = "3b1ae45394a234c385be014e9a488f2bb6eef821"

[[projects]]
  name = "github.com/Azure/azure-sdk-for-go"
  packages = ["arm/dns"]
  revision = "2629e2dfcfeab50896230140542c3b9d89b35ae1"
  version = "v10.0.4-beta"

[[projects]]
  name = "github.com/Azure/go-autorest"
  packages = [
    "autorest",
    "autorest/adal",
    "autorest/azure",
    "autorest/date",
    "autorest/to"
  ]
  revision = "aa2a4534ab680e938d933870f58f23f77e0e208e"
  version = "v10.9.0"

[[projects]]
  name = "github.com/alecthomas/kingpin"
  packages = ["."]
  revision = "1087e65c9441605df944fb12c33f0fe7072d18ca"
  version = "v2.2.5"

[[projects]]
  branch = "master"
  name = "github.com/alecthomas/template"
  packages = [
    ".",
    "parse"
  ]
  revision = "a0175ee3bccc567396460bf5acd36800cb10c49c"

[[projects]]
  branch = "master"
  name = "github.com/alecthomas/units"
  packages = ["."]
  revision = "2efee857e7cfd4f3d0138cc3cbb1b4966962b93a"

[[projects]]
  name = "github.com/aliyun/alibaba-cloud-sdk-go"
  packages = [
    "sdk",
    "sdk/auth",
    "sdk/auth/credentials",
    "sdk/auth/signers",
    "sdk/endpoints",
    "sdk/errors",
    "sdk/requests",
    "sdk/responses",
    "sdk/utils",
    "services/alidns",
    "services/pvtz"
  ]
  revision = "cad214d7d71fba7883fcf3b7e550ba782c15b400"
  version = "1.27.7"

[[projects]]
  name = "github.com/aws/aws-sdk-go"
  packages = [
    "aws",
    "aws/awserr",
    "aws/awsutil",
    "aws/client",
    "aws/client/metadata",
    "aws/corehandlers",
    "aws/credentials",
    "aws/credentials/ec2rolecreds",
    "aws/credentials/endpointcreds",
    "aws/credentials/stscreds",
    "aws/defaults",
    "aws/ec2metadata",
    "aws/endpoints",
    "aws/request",
    "aws/session",
    "aws/signer/v4",
    "internal/sdkio",
    "internal/sdkrand",
    "internal/shareddefaults",
    "private/protocol",
    "private/protocol/json/jsonutil",
    "private/protocol/jsonrpc",
    "private/protocol/query",
    "private/protocol/query/queryutil",
    "private/protocol/rest",
    "private/protocol/restxml",
    "private/protocol/xml/xmlutil",
    "service/route53",
    "service/servicediscovery",
    "service/sts"
  ]
  revision = "9b0098a71f6d4d473a26ec8ad3c2feaac6eb1da6"
  version = "v1.13.32"

[[projects]]
  branch = "master"
  name = "github.com/beorn7/perks"
  packages = ["quantile"]
  revision = "4c0e84591b9aa9e6dcfdf3e020114cd81f89d5f9"

[[projects]]
  name = "github.com/cloudflare/cloudflare-go"
  packages = ["."]
  revision = "4c6994ac3877fbb627766edadc67f4e816e8c890"
  version = "v0.7.4"

[[projects]]
  name = "github.com/coreos/etcd"
  packages = [
    "auth/authpb",
    "clientv3",
    "etcdserver/api/v3rpc/rpctypes",
    "etcdserver/etcdserverpb",
    "mvcc/mvccpb",
    "pkg/types"
  ]
  revision = "1b3ac99e8a431b381e633802cc42fe70e663baf5"
  version = "v3.2.15"

[[projects]]
  name = "github.com/davecgh/go-spew"
  packages = ["spew"]
  revision = "346938d642f2ec3594ed81d874461961cd0faa76"
  version = "v1.1.0"

[[projects]]
  branch = "master"
  name = "github.com/denverdino/aliyungo"
  packages = [
    "metadata",
    "util"
  ]
  revision = "69560d9530f5265ba00ffad2520d7ef01c2cddd4"

[[projects]]
  name = "github.com/dgrijalva/jwt-go"
  packages = ["."]
  revision = "06ea1031745cb8b3dab3f6a236daf2b0aa468b7e"
  version = "v3.2.0"

[[projects]]
  name = "github.com/digitalocean/godo"
  packages = [
    ".",
    "context"
  ]
  revision = "77ea48de76a7b31b234d854f15d003c68bb2fb90"
  version = "v1.1.1"

[[projects]]
  name = "github.com/dnsimple/dnsimple-go"
  packages = ["dnsimple"]
  revision = "d1105abc03b313d7b8d9b04364f6bd053b346e59"
  version = "v0.14.0"

[[projects]]
  name = "github.com/exoscale/egoscale"
  packages = ["."]
  revision = "c6d915cb993f1a54f604acefc0fc15cf6578a87a"
  version = "v0.11.0"

[[projects]]
  branch = "master"
  name = "github.com/ffledgling/pdns-go"
  packages = ["."]
  revision = "524e7daccd99651cdb56426eb15b7d61f9597a5c"

[[projects]]
  name = "github.com/ghodss/yaml"
  packages = ["."]
  revision = "0ca9ea5df5451ffdf184b4428c902747c2c11cd7"
  version = "v1.0.0"

[[projects]]
  name = "github.com/go-ini/ini"
  packages = ["."]
  revision = "32e4c1e6bc4e7d0d8451aa6b75200d19e37a536a"
  version = "v1.32.0"

[[projects]]
  name = "github.com/go-resty/resty"
  packages = ["."]
  revision = "97a15579492cd5f35632499f315d7a8df94160a1"
  version = "v1.8.0"

[[projects]]
  name = "github.com/gogo/googleapis"
  packages = ["google/rpc"]
  revision = "8558fb44d2f1fc223118afc694129d2c2d2924d1"
  version = "v1.1.0"

[[projects]]
  name = "github.com/gogo/protobuf"
  packages = [
    "gogoproto",
    "jsonpb",
    "proto",
    "protoc-gen-gogo/descriptor",
    "sortkeys",
    "types"
  ]
  revision = "636bf0302bc95575d69441b25a2603156ffdddf1"
  version = "v1.1.1"

[[projects]]
  branch = "master"
  name = "github.com/golang/glog"
  packages = ["."]
  revision = "3fa5b9870d1d29f6d7907b29f1ae8c6eeb403829"
  source = "github.com/kubermatic/glog-logrus"

[[projects]]
  name = "github.com/golang/protobuf"
  packages = [
    "jsonpb",
    "proto",
    "protoc-gen-go/descriptor",
    "ptypes",
    "ptypes/any",
    "ptypes/duration",
    "ptypes/struct",
    "ptypes/timestamp"
  ]
  revision = "aa810b61a9c79d51363740d207bb46cf8e620ed5"
  version = "v1.2.0"

[[projects]]
  branch = "master"
  name = "github.com/google/btree"
  packages = ["."]
  revision = "e89373fe6b4a7413d7acd6da1725b83ef713e6e4"

[[projects]]
  name = "github.com/google/go-cmp"
  packages = [
    "cmp",
    "cmp/internal/diff",
    "cmp/internal/function",
    "cmp/internal/value"
  ]
  revision = "3af367b6b30c263d47e8895973edcca9a49cf029"
  version = "v0.2.0"

[[projects]]
  branch = "master"
  name = "github.com/google/go-querystring"
  packages = ["query"]
  revision = "53e6ce116135b80d037921a7fdd5138cf32d7a8a"

[[projects]]
  name = "github.com/google/gofuzz"
  packages = ["."]
  revision = "44d81051d367757e1c7c6a5a86423ece9afcf63c"

[[projects]]
  name = "github.com/googleapis/gnostic"
  packages = [
    "OpenAPIv2",
    "compiler",
    "extensions"
  ]
  revision = "7c663266750e7d82587642f65e60bc4083f1f84e"
  version = "v0.2.0"

[[projects]]
  branch = "master"
  name = "github.com/gophercloud/gophercloud"
  packages = [
    ".",
    "openstack",
    "openstack/dns/v2/recordsets",
    "openstack/dns/v2/zones",
    "openstack/identity/v2/tenants",
    "openstack/identity/v2/tokens",
    "openstack/identity/v3/tokens",
    "openstack/utils",
    "pagination"
  ]
  revision = "bfc4756e1a693a850d7d459f4b28b21f35a24b5a"

[[projects]]
  name = "github.com/gorilla/context"
  packages = ["."]
  revision = "08b5f424b9271eedf6f9f0ce86cb9396ed337a42"
  version = "v1.1.1"

[[projects]]
  name = "github.com/gorilla/mux"
  packages = ["."]
  revision = "e3702bed27f0d39777b0b37b664b6280e8ef8fbf"
  version = "v1.6.2"

[[projects]]
  branch = "master"
  name = "github.com/gregjones/httpcache"
  packages = [
    ".",
    "diskcache"
  ]
  revision = "9cad4c3443a7200dd6400aef47183728de563a38"

[[projects]]
  name = "github.com/hashicorp/errwrap"
  packages = ["."]
  revision = "8a6fb523712970c966eefc6b39ed2c5e74880354"
  version = "v1.0.0"

[[projects]]
  branch = "master"
  name = "github.com/hashicorp/go-multierror"
  packages = ["."]
  revision = "886a7fbe3eb1c874d46f623bfa70af45f425b3d1"

[[projects]]
  name = "github.com/hashicorp/golang-lru"
  packages = [
    ".",
    "simplelru"
  ]
  revision = "20f1fb78b0740ba8c3cb143a61e86ba5c8669768"
  version = "v0.5.0"

[[projects]]
  name = "github.com/imdario/mergo"
  packages = ["."]
  revision = "6633656539c1639d9d78127b7d47c622b5d7b6dc"

[[projects]]
  name = "github.com/inconshreveable/mousetrap"
  packages = ["."]
  revision = "76626ae9c91c4f2a10f34cad8ce83ea42c93bb75"
  version = "v1.0"

[[projects]]
  branch = "master"
  name = "github.com/infobloxopen/infoblox-go-client"
  packages = ["."]
  revision = "61dc5f9b0a655ebf43026f0d8a837ad1e28e4b96"

[[projects]]
  name = "github.com/jmespath/go-jmespath"
  packages = ["."]
  revision = "0b12d6b5"

[[projects]]
  name = "github.com/json-iterator/go"
  packages = ["."]
  revision = "ab8a2e0c74be9d3be70b3184d9acc634935ded82"
  version = "1.1.4"

[[projects]]
<<<<<<< HEAD
  name = "github.com/kubernetes/repo-infra"
  packages = ["verify/boilerplate/test"]
  revision = "c2f9667a4c29e70a39b0e89db2d4f0cab907dbee"
=======
  branch = "master"
  digest = "1:fd50e2c52f29bb81f9a172f0d5aee1438b201ca0502ff3a20ebbe9629e274875"
  name = "github.com/kubernetes/repo-infra"
  packages = ["verify/boilerplate/test"]
  pruneopts = ""
  revision = "1bcb110c8726cee477939f507f4760a95e155347"
>>>>>>> 92ae0e50

[[projects]]
  name = "github.com/linki/instrumented_http"
  packages = ["."]
  revision = "508103cfb3b315fa9752b5bcd4fb2d97bbc26d89"
  version = "v0.2.0"

[[projects]]
  name = "github.com/linode/linodego"
  packages = ["."]
  revision = "7edbc87f0140b7561dbc20458877a56bdded5eb8"
  version = "v0.3.0"

[[projects]]
  branch = "master"
  name = "github.com/matttproud/golang_protobuf_extensions"
  packages = ["pbutil"]
  revision = "c12348ce28de40eed0136aa2b644d0ee0650e56c"

[[projects]]
  name = "github.com/miekg/dns"
  packages = ["."]
  revision = "5a2b9fab83ff0f8bfc99684bd5f43a37abe560f1"
  version = "v1.0.8"

[[projects]]
  name = "github.com/modern-go/concurrent"
  packages = ["."]
  revision = "bacd9c7ef1dd9b15be4a9909b8ac7a4e313eec94"
  version = "1.0.3"

[[projects]]
  name = "github.com/modern-go/reflect2"
  packages = ["."]
  revision = "4b7aa43c6742a2c18fdef89dd197aaae7dac7ccd"
  version = "1.0.1"

[[projects]]
  name = "github.com/natefinch/lumberjack"
  packages = ["."]
  revision = "a96e63847dc3c67d17befa69c303767e2f84e54f"
  version = "v2.1"

[[projects]]
  name = "github.com/nesv/go-dynect"
  packages = ["dynect"]
  revision = "cdd946344b54bdf7dbeac406c2f1fe93150f08ea"
  version = "v0.6.0"

[[projects]]
  name = "github.com/oracle/oci-go-sdk"
  packages = [
    "common",
    "dns"
  ]
  revision = "a2ded717dc4bb4916c0416ec79f81718b576dbc4"
  version = "v1.8.0"

[[projects]]
  branch = "master"
  name = "github.com/petar/GoLLRB"
  packages = ["llrb"]
  revision = "53be0d36a84c2a886ca057d34b6aa4468df9ccb4"

[[projects]]
  name = "github.com/peterbourgon/diskv"
  packages = ["."]
  revision = "5f041e8faa004a95c88a202771f4cc3e991971e6"
  version = "v2.0.1"

[[projects]]
  name = "github.com/pkg/errors"
  packages = ["."]
  revision = "f15c970de5b76fac0b59abb32d62c17cc7bed265"

[[projects]]
  name = "github.com/pmezard/go-difflib"
  packages = ["difflib"]
  revision = "792786c7400a136282c1664665ae0a8db921c6c2"
  version = "v1.0.0"

[[projects]]
  name = "github.com/prometheus/client_golang"
  packages = [
    "prometheus",
    "prometheus/promhttp"
  ]
  revision = "967789050ba94deca04a5e84cce8ad472ce313c1"
  version = "v0.9.0-pre1"

[[projects]]
  branch = "master"
  name = "github.com/prometheus/client_model"
  packages = ["go"]
  revision = "99fa1f4be8e564e8a6b613da7fa6f46c9edafc6c"

[[projects]]
  branch = "master"
  name = "github.com/prometheus/common"
  packages = [
    "expfmt",
    "internal/bitbucket.org/ww/goautoneg",
    "model"
  ]
  revision = "2e54d0b93cba2fd133edc32211dcc32c06ef72ca"

[[projects]]
  name = "github.com/prometheus/procfs"
  packages = [
    ".",
    "xfs"
  ]
  revision = "a6e9df898b1336106c743392c48ee0b71f5c4efa"

[[projects]]
<<<<<<< HEAD
=======
  branch = "master"
  digest = "1:bb2ccb2d56cbafdec58af0f473f45304e19876f09fa671960ca87802b656a9c0"
  name = "github.com/sanyu/dynectsoap"
  packages = ["dynectsoap"]
  pruneopts = ""
  revision = "b83de5edc4e022f22903eeb3b428d2f39fb740e5"

[[projects]]
  digest = "1:7f569d906bdd20d906b606415b7d794f798f91a62fcfb6a4daa6d50690fb7a3f"
>>>>>>> 92ae0e50
  name = "github.com/satori/go.uuid"
  packages = ["."]
  revision = "f58768cc1a7a7e77a3bd49e98cdd21419399b6a3"
  version = "v1.2.0"

[[projects]]
  name = "github.com/sirupsen/logrus"
  packages = ["."]
  revision = "f006c2ac4710855cf0f916dd6b77acf6b048dc6e"
  version = "v1.0.3"

[[projects]]
  name = "github.com/spf13/cobra"
  packages = ["."]
  revision = "ef82de70bb3f60c65fb8eebacbb2d122ef517385"
  version = "v0.0.3"

[[projects]]
  name = "github.com/spf13/pflag"
  packages = ["."]
  revision = "9a97c102cda95a86cec2345a6f09f55a939babf5"
  version = "v1.0.2"

[[projects]]
  name = "github.com/stretchr/objx"
  packages = ["."]
  revision = "facf9a85c22f48d2f52f2380e4efce1768749a89"
  version = "v0.1"

[[projects]]
  name = "github.com/stretchr/testify"
  packages = [
    "assert",
    "mock",
    "require",
    "suite"
  ]
  revision = "12b6f73e6084dad08a7c6e575284b177ecafbc71"
  version = "v1.2.1"

[[projects]]
  branch = "master"
  name = "github.com/tent/http-link-go"
  packages = ["."]
  revision = "ac974c61c2f990f4115b119354b5e0b47550e888"

[[projects]]
  name = "go.uber.org/atomic"
  packages = ["."]
  revision = "1ea20fb1cbb1cc08cbd0d913a96dead89aa18289"
  version = "v1.3.2"

[[projects]]
  name = "go.uber.org/multierr"
  packages = ["."]
  revision = "3c4937480c32f4c13a875a1829af76c98ca3d40a"
  version = "v1.1.0"

[[projects]]
  name = "go.uber.org/zap"
  packages = [
    ".",
    "buffer",
    "internal/bufferpool",
    "internal/color",
    "internal/exit",
    "zapcore",
    "zapgrpc"
  ]
  revision = "ff33455a0e382e8a81d14dd7c922020b6b5e7982"
  version = "v1.9.1"

[[projects]]
  branch = "master"
  name = "golang.org/x/crypto"
  packages = [
    "ed25519",
    "ed25519/internal/edwards25519",
    "ssh/terminal"
  ]
  revision = "0709b304e793a5edb4a2c0145f281ecdc20838a4"

[[projects]]
  name = "golang.org/x/net"
  packages = [
    "bpf",
    "context",
    "context/ctxhttp",
    "http/httpguts",
    "http2",
    "http2/hpack",
    "idna",
    "internal/iana",
    "internal/socket",
    "internal/timeseries",
    "ipv4",
    "ipv6",
    "publicsuffix",
    "trace"
  ]
  revision = "161cd47e91fd58ac17490ef4d742dc98bb4cf60e"

[[projects]]
  name = "golang.org/x/oauth2"
  packages = [
    ".",
    "google",
    "internal",
    "jws",
    "jwt"
  ]
  revision = "3c3a985cb79f52a3190fbc056984415ca6763d01"

[[projects]]
  name = "golang.org/x/sys"
  packages = [
    "unix",
    "windows"
  ]
  revision = "13d03a9a82fba647c21a0ef8fba44a795d0f0835"

[[projects]]
  name = "golang.org/x/text"
  packages = [
    "collate",
    "collate/build",
    "internal/colltab",
    "internal/gen",
    "internal/tag",
    "internal/triegen",
    "internal/ucd",
    "language",
    "secure/bidirule",
    "transform",
    "unicode/bidi",
    "unicode/cldr",
    "unicode/norm",
    "unicode/rangetable"
  ]
  revision = "f21a4dfb5e38f5895301dc265a8def02365cc3d0"
  version = "v0.3.0"

[[projects]]
  branch = "master"
  name = "golang.org/x/time"
  packages = ["rate"]
  revision = "fbb02b2291d28baffd63558aa44b4b56f178d650"

[[projects]]
  name = "google.golang.org/api"
  packages = [
    "dns/v1",
    "gensupport",
    "googleapi",
    "googleapi/internal/uritemplates"
  ]
  revision = "a0ff90edab763c86aa88f2b1eb4f3301b82f6336"

[[projects]]
  name = "google.golang.org/appengine"
  packages = [
    ".",
    "internal",
    "internal/app_identity",
    "internal/base",
    "internal/datastore",
    "internal/log",
    "internal/modules",
    "internal/remote_api",
    "internal/urlfetch",
    "urlfetch"
  ]
  revision = "4f7eeb5305a4ba1966344836ba4af9996b7b4e05"

[[projects]]
  branch = "master"
  name = "google.golang.org/genproto"
  packages = [
    "googleapis/api/annotations",
    "googleapis/rpc/status"
  ]
  revision = "11092d34479b07829b72e10713b159248caf5dad"

[[projects]]
  name = "google.golang.org/grpc"
  packages = [
    ".",
    "balancer",
    "balancer/base",
    "balancer/roundrobin",
    "codes",
    "connectivity",
    "credentials",
    "encoding",
    "encoding/proto",
    "grpclog",
    "health/grpc_health_v1",
    "internal",
    "internal/backoff",
    "internal/channelz",
    "internal/envconfig",
    "internal/grpcrand",
    "internal/transport",
    "keepalive",
    "metadata",
    "naming",
    "peer",
    "resolver",
    "resolver/dns",
    "resolver/passthrough",
    "stats",
    "status",
    "tap"
  ]
  revision = "32fb0ac620c32ba40a4626ddf94d90d12cce3455"
  version = "v1.14.0"

[[projects]]
  name = "gopkg.in/inf.v0"
  packages = ["."]
  revision = "3887ee99ecf07df5b447e9b00d9c0b2adaa9f3e4"
  version = "v0.9.0"

[[projects]]
  name = "gopkg.in/yaml.v2"
  packages = ["."]
  revision = "5420a8b6744d3b0345ab293f6fcba19c978f1183"
  version = "v2.2.1"

[[projects]]
  branch = "release-1.0"
  name = "istio.io/api"
  packages = [
    "authentication/v1alpha1",
    "mesh/v1alpha1",
    "mixer/v1",
    "mixer/v1/config/client",
    "networking/v1alpha3",
    "rbac/v1alpha1"
  ]
  revision = "76349c53b87f03f1e610b3aa3843dba3c38138d7"

[[projects]]
  name = "istio.io/istio"
  packages = [
    "pilot/pkg/config/kube/crd",
    "pilot/pkg/model",
    "pilot/pkg/model/test",
    "pilot/pkg/serviceregistry/kube",
    "pkg/cache",
    "pkg/kube",
    "pkg/log"
  ]
  revision = "42773aacced474d97159902d20579a25b1f98106"
  version = "1.0.1"

[[projects]]
  name = "k8s.io/api"
  packages = [
    "admissionregistration/v1alpha1",
    "admissionregistration/v1beta1",
    "apps/v1",
    "apps/v1beta1",
    "apps/v1beta2",
    "authentication/v1",
    "authentication/v1beta1",
    "authorization/v1",
    "authorization/v1beta1",
    "autoscaling/v1",
    "autoscaling/v2beta1",
    "batch/v1",
    "batch/v1beta1",
    "batch/v2alpha1",
    "certificates/v1beta1",
    "core/v1",
    "events/v1beta1",
    "extensions/v1beta1",
    "networking/v1",
    "policy/v1beta1",
    "rbac/v1",
    "rbac/v1alpha1",
    "rbac/v1beta1",
    "scheduling/v1alpha1",
    "scheduling/v1beta1",
    "settings/v1alpha1",
    "storage/v1",
    "storage/v1alpha1",
    "storage/v1beta1"
  ]
  revision = "072894a440bdee3a891dea811fe42902311cd2a3"
  version = "kubernetes-1.11.0"

[[projects]]
  name = "k8s.io/apiextensions-apiserver"
  packages = [
    "pkg/apis/apiextensions",
    "pkg/apis/apiextensions/v1beta1",
    "pkg/client/clientset/clientset",
    "pkg/client/clientset/clientset/scheme",
    "pkg/client/clientset/clientset/typed/apiextensions/v1beta1"
  ]
  revision = "8e7f43002fec5394a8d96ebca781aa9d4b37aaef"
  version = "kubernetes-1.10.4"

[[projects]]
  name = "k8s.io/apimachinery"
  packages = [
    "pkg/api/errors",
    "pkg/api/meta",
    "pkg/api/resource",
    "pkg/apis/meta/internalversion",
    "pkg/apis/meta/v1",
    "pkg/apis/meta/v1/unstructured",
    "pkg/apis/meta/v1beta1",
    "pkg/conversion",
    "pkg/conversion/queryparams",
    "pkg/fields",
    "pkg/labels",
    "pkg/runtime",
    "pkg/runtime/schema",
    "pkg/runtime/serializer",
    "pkg/runtime/serializer/json",
    "pkg/runtime/serializer/protobuf",
    "pkg/runtime/serializer/recognizer",
    "pkg/runtime/serializer/streaming",
    "pkg/runtime/serializer/versioning",
    "pkg/selection",
    "pkg/types",
    "pkg/util/cache",
    "pkg/util/clock",
    "pkg/util/diff",
    "pkg/util/errors",
    "pkg/util/framer",
    "pkg/util/intstr",
    "pkg/util/json",
    "pkg/util/mergepatch",
    "pkg/util/net",
    "pkg/util/runtime",
    "pkg/util/sets",
    "pkg/util/strategicpatch",
    "pkg/util/validation",
    "pkg/util/validation/field",
    "pkg/util/wait",
    "pkg/util/yaml",
    "pkg/version",
    "pkg/watch",
    "third_party/forked/golang/json",
    "third_party/forked/golang/reflect"
  ]
  revision = "103fd098999dc9c0c88536f5c9ad2e5da39373ae"
  version = "kubernetes-1.11.0"

[[projects]]
  name = "k8s.io/client-go"
  packages = [
    "discovery",
    "discovery/fake",
    "kubernetes",
    "kubernetes/fake",
    "kubernetes/scheme",
    "kubernetes/typed/admissionregistration/v1alpha1",
    "kubernetes/typed/admissionregistration/v1alpha1/fake",
    "kubernetes/typed/admissionregistration/v1beta1",
    "kubernetes/typed/admissionregistration/v1beta1/fake",
    "kubernetes/typed/apps/v1",
    "kubernetes/typed/apps/v1/fake",
    "kubernetes/typed/apps/v1beta1",
    "kubernetes/typed/apps/v1beta1/fake",
    "kubernetes/typed/apps/v1beta2",
    "kubernetes/typed/apps/v1beta2/fake",
    "kubernetes/typed/authentication/v1",
    "kubernetes/typed/authentication/v1/fake",
    "kubernetes/typed/authentication/v1beta1",
    "kubernetes/typed/authentication/v1beta1/fake",
    "kubernetes/typed/authorization/v1",
    "kubernetes/typed/authorization/v1/fake",
    "kubernetes/typed/authorization/v1beta1",
    "kubernetes/typed/authorization/v1beta1/fake",
    "kubernetes/typed/autoscaling/v1",
    "kubernetes/typed/autoscaling/v1/fake",
    "kubernetes/typed/autoscaling/v2beta1",
    "kubernetes/typed/autoscaling/v2beta1/fake",
    "kubernetes/typed/batch/v1",
    "kubernetes/typed/batch/v1/fake",
    "kubernetes/typed/batch/v1beta1",
    "kubernetes/typed/batch/v1beta1/fake",
    "kubernetes/typed/batch/v2alpha1",
    "kubernetes/typed/batch/v2alpha1/fake",
    "kubernetes/typed/certificates/v1beta1",
    "kubernetes/typed/certificates/v1beta1/fake",
    "kubernetes/typed/core/v1",
    "kubernetes/typed/core/v1/fake",
    "kubernetes/typed/events/v1beta1",
    "kubernetes/typed/events/v1beta1/fake",
    "kubernetes/typed/extensions/v1beta1",
    "kubernetes/typed/extensions/v1beta1/fake",
    "kubernetes/typed/networking/v1",
    "kubernetes/typed/networking/v1/fake",
    "kubernetes/typed/policy/v1beta1",
    "kubernetes/typed/policy/v1beta1/fake",
    "kubernetes/typed/rbac/v1",
    "kubernetes/typed/rbac/v1/fake",
    "kubernetes/typed/rbac/v1alpha1",
    "kubernetes/typed/rbac/v1alpha1/fake",
    "kubernetes/typed/rbac/v1beta1",
    "kubernetes/typed/rbac/v1beta1/fake",
    "kubernetes/typed/scheduling/v1alpha1",
    "kubernetes/typed/scheduling/v1alpha1/fake",
    "kubernetes/typed/scheduling/v1beta1",
    "kubernetes/typed/scheduling/v1beta1/fake",
    "kubernetes/typed/settings/v1alpha1",
    "kubernetes/typed/settings/v1alpha1/fake",
    "kubernetes/typed/storage/v1",
    "kubernetes/typed/storage/v1/fake",
    "kubernetes/typed/storage/v1alpha1",
    "kubernetes/typed/storage/v1alpha1/fake",
    "kubernetes/typed/storage/v1beta1",
    "kubernetes/typed/storage/v1beta1/fake",
    "pkg/apis/clientauthentication",
    "pkg/apis/clientauthentication/v1alpha1",
    "pkg/apis/clientauthentication/v1beta1",
    "pkg/version",
    "plugin/pkg/client/auth",
    "plugin/pkg/client/auth/azure",
    "plugin/pkg/client/auth/exec",
    "plugin/pkg/client/auth/gcp",
    "plugin/pkg/client/auth/oidc",
    "plugin/pkg/client/auth/openstack",
    "rest",
    "rest/fake",
    "rest/watch",
    "testing",
    "third_party/forked/golang/template",
    "tools/auth",
    "tools/cache",
    "tools/clientcmd",
    "tools/clientcmd/api",
    "tools/clientcmd/api/latest",
    "tools/clientcmd/api/v1",
    "tools/metrics",
    "tools/pager",
    "tools/reference",
    "transport",
    "util/buffer",
    "util/cert",
    "util/connrotation",
    "util/flowcontrol",
    "util/homedir",
    "util/integer",
    "util/jsonpath",
    "util/retry"
  ]
  revision = "7d04d0e2a0a1a4d4a1cd6baa432a2301492e4e65"
  version = "v8.0.0"

[[projects]]
  branch = "master"
  name = "k8s.io/kube-openapi"
  packages = ["pkg/util/proto"]
  revision = "d8ea2fe547a448256204cfc68dfee7b26c720acb"

[solve-meta]
  analyzer-name = "dep"
  analyzer-version = 1
<<<<<<< HEAD
  inputs-digest = "e4a3503a3672ad47f8e8f73bc26322fd1a01e2887675a444a87fee626f42da42"
=======
  input-imports = [
    "cloud.google.com/go/compute/metadata",
    "github.com/Azure/azure-sdk-for-go/arm/dns",
    "github.com/Azure/go-autorest/autorest",
    "github.com/Azure/go-autorest/autorest/adal",
    "github.com/Azure/go-autorest/autorest/azure",
    "github.com/Azure/go-autorest/autorest/to",
    "github.com/alecthomas/kingpin",
    "github.com/aliyun/alibaba-cloud-sdk-go/sdk/requests",
    "github.com/aliyun/alibaba-cloud-sdk-go/services/alidns",
    "github.com/aliyun/alibaba-cloud-sdk-go/services/pvtz",
    "github.com/aws/aws-sdk-go/aws",
    "github.com/aws/aws-sdk-go/aws/credentials/stscreds",
    "github.com/aws/aws-sdk-go/aws/request",
    "github.com/aws/aws-sdk-go/aws/session",
    "github.com/aws/aws-sdk-go/service/route53",
    "github.com/aws/aws-sdk-go/service/servicediscovery",
    "github.com/cloudflare/cloudflare-go",
    "github.com/coreos/etcd/clientv3",
    "github.com/denverdino/aliyungo/metadata",
    "github.com/digitalocean/godo",
    "github.com/digitalocean/godo/context",
    "github.com/dnsimple/dnsimple-go/dnsimple",
    "github.com/exoscale/egoscale",
    "github.com/ffledgling/pdns-go",
    "github.com/gophercloud/gophercloud",
    "github.com/gophercloud/gophercloud/openstack",
    "github.com/gophercloud/gophercloud/openstack/dns/v2/recordsets",
    "github.com/gophercloud/gophercloud/openstack/dns/v2/zones",
    "github.com/gophercloud/gophercloud/pagination",
    "github.com/infobloxopen/infoblox-go-client",
    "github.com/kubernetes/repo-infra/verify/boilerplate/test",
    "github.com/linki/instrumented_http",
    "github.com/linode/linodego",
    "github.com/miekg/dns",
    "github.com/nesv/go-dynect/dynect",
    "github.com/oracle/oci-go-sdk/common",
    "github.com/oracle/oci-go-sdk/dns",
    "github.com/pkg/errors",
    "github.com/prometheus/client_golang/prometheus",
    "github.com/prometheus/client_golang/prometheus/promhttp",
    "github.com/sanyu/dynectsoap/dynectsoap",
    "github.com/sirupsen/logrus",
    "github.com/stretchr/testify/assert",
    "github.com/stretchr/testify/mock",
    "github.com/stretchr/testify/require",
    "github.com/stretchr/testify/suite",
    "golang.org/x/net/context",
    "golang.org/x/oauth2",
    "golang.org/x/oauth2/google",
    "google.golang.org/api/dns/v1",
    "google.golang.org/api/googleapi",
    "gopkg.in/yaml.v2",
    "istio.io/api/networking/v1alpha3",
    "istio.io/istio/pilot/pkg/config/kube/crd",
    "istio.io/istio/pilot/pkg/model",
    "k8s.io/api/core/v1",
    "k8s.io/api/extensions/v1beta1",
    "k8s.io/apimachinery/pkg/api/errors",
    "k8s.io/apimachinery/pkg/apis/meta/v1",
    "k8s.io/apimachinery/pkg/labels",
    "k8s.io/apimachinery/pkg/runtime",
    "k8s.io/apimachinery/pkg/runtime/schema",
    "k8s.io/apimachinery/pkg/runtime/serializer",
    "k8s.io/client-go/kubernetes",
    "k8s.io/client-go/kubernetes/fake",
    "k8s.io/client-go/plugin/pkg/client/auth",
    "k8s.io/client-go/rest",
    "k8s.io/client-go/rest/fake",
    "k8s.io/client-go/tools/clientcmd",
  ]
>>>>>>> 92ae0e50
  solver-name = "gps-cdcl"
  solver-version = 1<|MERGE_RESOLUTION|>--- conflicted
+++ resolved
@@ -360,18 +360,12 @@
   version = "1.1.4"
 
 [[projects]]
-<<<<<<< HEAD
-  name = "github.com/kubernetes/repo-infra"
-  packages = ["verify/boilerplate/test"]
-  revision = "c2f9667a4c29e70a39b0e89db2d4f0cab907dbee"
-=======
   branch = "master"
   digest = "1:fd50e2c52f29bb81f9a172f0d5aee1438b201ca0502ff3a20ebbe9629e274875"
   name = "github.com/kubernetes/repo-infra"
   packages = ["verify/boilerplate/test"]
   pruneopts = ""
   revision = "1bcb110c8726cee477939f507f4760a95e155347"
->>>>>>> 92ae0e50
 
 [[projects]]
   name = "github.com/linki/instrumented_http"
@@ -487,18 +481,13 @@
   revision = "a6e9df898b1336106c743392c48ee0b71f5c4efa"
 
 [[projects]]
-<<<<<<< HEAD
-=======
-  branch = "master"
-  digest = "1:bb2ccb2d56cbafdec58af0f473f45304e19876f09fa671960ca87802b656a9c0"
+  branch = "master"
   name = "github.com/sanyu/dynectsoap"
   packages = ["dynectsoap"]
   pruneopts = ""
   revision = "b83de5edc4e022f22903eeb3b428d2f39fb740e5"
 
 [[projects]]
-  digest = "1:7f569d906bdd20d906b606415b7d794f798f91a62fcfb6a4daa6d50690fb7a3f"
->>>>>>> 92ae0e50
   name = "github.com/satori/go.uuid"
   packages = ["."]
   revision = "f58768cc1a7a7e77a3bd49e98cdd21419399b6a3"
@@ -963,9 +952,6 @@
 [solve-meta]
   analyzer-name = "dep"
   analyzer-version = 1
-<<<<<<< HEAD
-  inputs-digest = "e4a3503a3672ad47f8e8f73bc26322fd1a01e2887675a444a87fee626f42da42"
-=======
   input-imports = [
     "cloud.google.com/go/compute/metadata",
     "github.com/Azure/azure-sdk-for-go/arm/dns",
@@ -1037,6 +1023,5 @@
     "k8s.io/client-go/rest/fake",
     "k8s.io/client-go/tools/clientcmd",
   ]
->>>>>>> 92ae0e50
   solver-name = "gps-cdcl"
   solver-version = 1